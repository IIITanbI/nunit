// ***********************************************************************
// Copyright (c) 2009 Charlie Poole
//
// Permission is hereby granted, free of charge, to any person obtaining
// a copy of this software and associated documentation files (the
// "Software"), to deal in the Software without restriction, including
// without limitation the rights to use, copy, modify, merge, publish,
// distribute, sublicense, and/or sell copies of the Software, and to
// permit persons to whom the Software is furnished to do so, subject to
// the following conditions:
// 
// The above copyright notice and this permission notice shall be
// included in all copies or substantial portions of the Software.
// 
// THE SOFTWARE IS PROVIDED "AS IS", WITHOUT WARRANTY OF ANY KIND,
// EXPRESS OR IMPLIED, INCLUDING BUT NOT LIMITED TO THE WARRANTIES OF
// MERCHANTABILITY, FITNESS FOR A PARTICULAR PURPOSE AND
// NONINFRINGEMENT. IN NO EVENT SHALL THE AUTHORS OR COPYRIGHT HOLDERS BE
// LIABLE FOR ANY CLAIM, DAMAGES OR OTHER LIABILITY, WHETHER IN AN ACTION
// OF CONTRACT, TORT OR OTHERWISE, ARISING FROM, OUT OF OR IN CONNECTION
// WITH THE SOFTWARE OR THE USE OR OTHER DEALINGS IN THE SOFTWARE.
// ***********************************************************************

namespace NUnit.Framework
{
	using System;
    using NUnit.Framework.Interfaces;
    using NUnit.Framework.Internal;

	/// <summary>
	/// Adding this attribute to a method within a <seealso cref="TestFixtureAttribute"/> 
	/// class makes the method callable from the NUnit test runner. There is a property 
	/// called Description which is optional which you can provide a more detailed test
	/// description. This class cannot be inherited.
	/// </summary>
	/// 
	/// <example>
	/// [TestFixture]
	/// public class Fixture
	/// {
	///   [Test]
	///   public void MethodToTest()
	///   {}
	///   
	///   [Test(Description = "more detailed description")]
	///   publc void TestDescriptionMethod()
	///   {}
	/// }
	/// </example>
	/// 
	[AttributeUsage(AttributeTargets.Method, AllowMultiple=false, Inherited=true)]
<<<<<<< HEAD
	public class TestAttribute : NUnitAttribute, IApplyToTest, IImplyFixture
=======
	public class TestAttribute : NUnitAttribute, IApplyToTest, ITestExpectedResult
>>>>>>> bdbf7f9b
	{
	    private object _expectedResult;

	    /// <summary>
	    /// Descriptive text for this test
	    /// </summary>
	    public string Description { get; set; }

	    #region IApplyToTest Members

        /// <summary>
        /// Modifies a test by adding a description, if not already set.
        /// </summary>
        /// <param name="test">The test to modify</param>
        public void ApplyToTest(Test test)
        {
            if (!test.Properties.ContainsKey(PropertyNames.Description) && Description != null)
                test.Properties.Set(PropertyNames.Description, Description);

        }

        #endregion

        /// <summary>
        /// Gets or sets the expected result.
        /// </summary>
        /// <value>The result.</value>
        public object ExpectedResult
        {
            get { return _expectedResult; }
            set
            {
                _expectedResult = value;
                HasExpectedResult = true;
            }
        }

	    /// <summary>
	    /// Returns true if an expected result has been set
	    /// </summary>
	    public bool HasExpectedResult { get; private set; }
	}
}<|MERGE_RESOLUTION|>--- conflicted
+++ resolved
@@ -23,46 +23,42 @@
 
 namespace NUnit.Framework
 {
-	using System;
+    using System;
     using NUnit.Framework.Interfaces;
     using NUnit.Framework.Internal;
 
-	/// <summary>
-	/// Adding this attribute to a method within a <seealso cref="TestFixtureAttribute"/> 
-	/// class makes the method callable from the NUnit test runner. There is a property 
-	/// called Description which is optional which you can provide a more detailed test
-	/// description. This class cannot be inherited.
-	/// </summary>
-	/// 
-	/// <example>
-	/// [TestFixture]
-	/// public class Fixture
-	/// {
-	///   [Test]
-	///   public void MethodToTest()
-	///   {}
-	///   
-	///   [Test(Description = "more detailed description")]
-	///   publc void TestDescriptionMethod()
-	///   {}
-	/// }
-	/// </example>
-	/// 
-	[AttributeUsage(AttributeTargets.Method, AllowMultiple=false, Inherited=true)]
-<<<<<<< HEAD
-	public class TestAttribute : NUnitAttribute, IApplyToTest, IImplyFixture
-=======
-	public class TestAttribute : NUnitAttribute, IApplyToTest, ITestExpectedResult
->>>>>>> bdbf7f9b
-	{
-	    private object _expectedResult;
+    /// <summary>
+    /// Adding this attribute to a method within a <seealso cref="TestFixtureAttribute"/> 
+    /// class makes the method callable from the NUnit test runner. There is a property 
+    /// called Description which is optional which you can provide a more detailed test
+    /// description. This class cannot be inherited.
+    /// </summary>
+    /// 
+    /// <example>
+    /// [TestFixture]
+    /// public class Fixture
+    /// {
+    ///   [Test]
+    ///   public void MethodToTest()
+    ///   {}
+    ///   
+    ///   [Test(Description = "more detailed description")]
+    ///   publc void TestDescriptionMethod()
+    ///   {}
+    /// }
+    /// </example>
+    /// 
+    [AttributeUsage(AttributeTargets.Method, AllowMultiple=false, Inherited=true)]
+    public class TestAttribute : NUnitAttribute, IApplyToTest, ITestExpectedResult, IImplyFixture
+    {
+        private object _expectedResult;
 
-	    /// <summary>
-	    /// Descriptive text for this test
-	    /// </summary>
-	    public string Description { get; set; }
+        /// <summary>
+        /// Descriptive text for this test
+        /// </summary>
+        public string Description { get; set; }
 
-	    #region IApplyToTest Members
+        #region IApplyToTest Members
 
         /// <summary>
         /// Modifies a test by adding a description, if not already set.
@@ -76,6 +72,8 @@
         }
 
         #endregion
+
+        #region ITestExpectedResult Members
 
         /// <summary>
         /// Gets or sets the expected result.
@@ -91,9 +89,11 @@
             }
         }
 
-	    /// <summary>
-	    /// Returns true if an expected result has been set
-	    /// </summary>
-	    public bool HasExpectedResult { get; private set; }
-	}
+        /// <summary>
+        /// Returns true if an expected result has been set
+        /// </summary>
+        public bool HasExpectedResult { get; private set; }
+
+        #endregion
+    }
 }