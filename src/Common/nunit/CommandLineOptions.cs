--- conflicted
+++ resolved
@@ -280,18 +280,10 @@
                         }
                     }
                 });
-<<<<<<< HEAD
-#endif
-            this.Add("include=", "Test {CATEGORIES} to be included. May be a single category, a comma-separated list of categories or a category expression.",
-                v => Include = RequiredValue(v, "--include"));
-
-            this.Add("exclude=", "Test {CATEGORIES} to be excluded. May be a single category, a comma-separated list of categories or a category expression.",
-                v => Exclude = RequiredValue(v, "--exclude"));
-=======
 
             this.Add("where=", "Test selection {EXPRESSION} indicating what tests will be run. See description below.",
                 v => WhereClause = RequiredValue(v, "--where"));
->>>>>>> 0172b2ca
+#endif
 
             this.Add("timeout=", "Set timeout for each test case in {MILLISECONDS}.",
                 v => defaultTimeout = RequiredInt(v, "--timeout"));
