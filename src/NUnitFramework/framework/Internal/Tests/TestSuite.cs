--- conflicted
+++ resolved
@@ -81,13 +81,9 @@
         public TestSuite(ITypeInfo fixtureType, object[] arguments = null)
             : base(fixtureType)
         {
-<<<<<<< HEAD
             Arguments = arguments ?? new object[0];
-=======
-            Arguments = new object[0];
-            OneTimeSetUpMethods = new MethodInfo[0];
-            OneTimeTearDownMethods = new MethodInfo[0];
->>>>>>> 2fff5a66
+            OneTimeSetUpMethods = new MethodInfo[0];
+            OneTimeTearDownMethods = new MethodInfo[0];
         }
 
         /// <summary>
