﻿<?xml version="1.0" encoding="utf-8"?>
<Project ToolsVersion="4.0" DefaultTargets="Build" xmlns="http://schemas.microsoft.com/developer/msbuild/2003">
  <PropertyGroup>
    <Configuration Condition=" '$(Configuration)' == '' ">Debug</Configuration>
    <Platform Condition=" '$(Platform)' == '' ">AnyCPU</Platform>
    <ProductVersion>9.0.21022</ProductVersion>
    <SchemaVersion>2.0</SchemaVersion>
    <ProjectGuid>{0BFA7F0A-BC15-40A5-863A-FA9B55AE2FD3}</ProjectGuid>
    <OutputType>Library</OutputType>
    <AppDesignerFolder>Properties</AppDesignerFolder>
    <RootNamespace>NUnit</RootNamespace>
    <AssemblyName>nunitlite</AssemblyName>
    <TargetFrameworkVersion>v2.0</TargetFrameworkVersion>
    <FileAlignment>512</FileAlignment>
    <FileUpgradeFlags>
    </FileUpgradeFlags>
    <OldToolsVersion>3.5</OldToolsVersion>
    <UpgradeBackupLocation />
    <IntermediateOutputPath>obj\$(Configuration)\net-2.0\</IntermediateOutputPath>
  </PropertyGroup>
  <PropertyGroup Condition=" '$(Configuration)|$(Platform)' == 'Debug|AnyCPU' ">
    <DebugSymbols>true</DebugSymbols>
    <DebugType>full</DebugType>
    <Optimize>false</Optimize>
    <OutputPath>..\..\..\bin\Debug\net-2.0\</OutputPath>
    <DefineConstants>TRACE;DEBUG;NET_2_0;NUNITLITE;PARALLEL</DefineConstants>
    <ErrorReport>prompt</ErrorReport>
    <WarningLevel>4</WarningLevel>
    <DocumentationFile>$(OutputPath)\nunitlite.xml</DocumentationFile>
  </PropertyGroup>
  <PropertyGroup Condition=" '$(Configuration)|$(Platform)' == 'Release|AnyCPU' ">
    <DebugType>pdbonly</DebugType>
    <Optimize>true</Optimize>
    <OutputPath>..\..\..\bin\Release\net-2.0\</OutputPath>
    <DefineConstants>TRACE;NET_2_0;NUNITLITE;PARALLEL</DefineConstants>
    <ErrorReport>prompt</ErrorReport>
    <WarningLevel>4</WarningLevel>
    <DocumentationFile>$(OutputPath)\nunitlite.xml</DocumentationFile>
  </PropertyGroup>
  <PropertyGroup>
    <SignAssembly>true</SignAssembly>
  </PropertyGroup>
  <PropertyGroup>
    <AssemblyOriginatorKeyFile>nunit.snk</AssemblyOriginatorKeyFile>
  </PropertyGroup>
  <ItemGroup>
    <Reference Include="System" />
    <Reference Include="System.Data" />
    <Reference Include="System.Web" />
    <Reference Include="System.Xml" />
  </ItemGroup>
  <ItemGroup>
    <Compile Include="..\..\CommonAssemblyInfo.cs">
      <Link>CommonAssemblyInfo.cs</Link>
    </Compile>
    <Compile Include="..\..\Common\nunit\AssemblyHelper.cs">
      <Link>Internal\AssemblyHelper.cs</Link>
    </Compile>
    <Compile Include="..\..\Common\nunit\Guard.cs">
      <Link>Guard.cs</Link>
    </Compile>
    <Compile Include="..\..\Common\nunit\Logging\ILogger.cs">
      <Link>Internal\ILogger.cs</Link>
    </Compile>
    <Compile Include="..\..\Common\nunit\Logging\InternalTrace.cs">
      <Link>Internal\InternalTrace.cs</Link>
    </Compile>
    <Compile Include="..\..\Common\nunit\Logging\InternalTraceLevel.cs">
      <Link>Internal\InternalTraceLevel.cs</Link>
    </Compile>
    <Compile Include="..\..\Common\nunit\Logging\InternalTraceWriter.cs">
      <Link>Internal\InternalTraceWriter.cs</Link>
    </Compile>
    <Compile Include="..\..\Common\nunit\Logging\Logger.cs">
      <Link>Internal\Logger.cs</Link>
    </Compile>
    <Compile Include="..\..\Common\nunit\OutputSpecification.cs">
      <Link>Runner\OutputSpecification.cs</Link>
    </Compile>
    <Compile Include="..\..\Common\nunit\TestNameParser.cs">
      <Link>Runner\TestNameParser.cs</Link>
    </Compile>
    <Compile Include="..\FrameworkVersion.cs">
      <Link>FrameworkVersion.cs</Link>
    </Compile>
    <Compile Include="Api\DefaultTestAssemblyBuilder.cs" />
    <Compile Include="Api\NUnitTestAssemblyRunner.cs" />
    <Compile Include="Api\DriverSettings.cs" />
    <Compile Include="Api\FrameworkController.cs" />
    <Compile Include="Api\ITestAssemblyBuilder.cs" />
    <Compile Include="Api\ITestAssemblyRunner.cs" />
    <Compile Include="Attributes\AuthorAttribute.cs" />
    <Compile Include="Attributes\CombiningStrategyAttribute.cs" />
    <Compile Include="Attributes\FixtureBuilderAttribute.cs" />
    <Compile Include="Attributes\LevelOfParallelizationAttribute.cs" />
    <Compile Include="Attributes\OneTimeSetUpAttribute.cs" />
    <Compile Include="Attributes\OneTimeTearDownAttribute.cs" />
    <Compile Include="Attributes\ParallelizableAttribute.cs" />
    <Compile Include="Attributes\ParallelScope.cs" />
    <Compile Include="Attributes\RequiresMTAAtribute.cs" />
    <Compile Include="Attributes\RequiresSTAAttribute.cs" />
    <Compile Include="Attributes\RequiresThreadAttribute.cs" />
    <Compile Include="Attributes\SetUpFixtureAttribute.cs" />
    <Compile Include="Attributes\TestActionAttribute.cs" />
    <Compile Include="Attributes\TestCaseBuilderAttribute.cs" />
    <Compile Include="Attributes\TestOfAttribute.cs" />
    <Compile Include="Attributes\TimeoutAttribute.cs" />
<<<<<<< HEAD
    <Compile Include="Compatibility\AttributeHelper.cs" />
=======
    <Compile Include="CollectionAssert.cs" />
>>>>>>> 54ec3015
    <Compile Include="Compatibility\Stopwatch.cs" />
    <Compile Include="Constraints\ConstraintResult.cs" />
    <Compile Include="Constraints\DelayedConstraint.cs" />
    <Compile Include="Constraints\EqualConstraintResult.cs" />
    <Compile Include="Constraints\FileExistsConstraint.cs" />
    <Compile Include="Constraints\FileOrDirectoryExistsConstraint.cs" />
    <Compile Include="Constraints\IConstraint.cs" />
    <Compile Include="Constraints\Operators\AllOperator.cs" />
    <Compile Include="Constraints\Operators\NoneOperator.cs" />
    <Compile Include="Constraints\Operators\SomeOperator.cs" />
    <Compile Include="Constraints\ReusableConstraint.cs" />
    <Compile Include="Constraints\SubPathConstraint.cs" />
    <Compile Include="Constraints\ThrowsExceptionConstraint.cs" />
    <Compile Include="DirectoryAssert.cs" />
    <Compile Include="Does.cs" />
    <Compile Include="ActionTargets.cs" />
    <Compile Include="Exceptions\ResultStateException.cs" />
    <Compile Include="FileAssert.cs" />
    <Compile Include="Interfaces\ICombiningStrategy.cs" />
    <Compile Include="Interfaces\ICommandDecorator.cs" />
    <Compile Include="Interfaces\IFixtureBuilder.cs" />
    <Compile Include="Interfaces\IImplyFixture.cs" />
    <Compile Include="Interfaces\IParameterDataProvider.cs" />
    <Compile Include="Interfaces\IParameterDataSource.cs" />
    <Compile Include="Interfaces\IPropertyBag.cs" />
    <Compile Include="Interfaces\ISimpleTestBuilder.cs" />
    <Compile Include="Interfaces\ISuiteBuilder.cs" />
    <Compile Include="Interfaces\ITest.cs" />
    <Compile Include="Internal\Commands\TestActionCommand.cs" />
    <Compile Include="Internal\Commands\TestActionItem.cs" />
    <Compile Include="Internal\Execution\CommandBuilder.cs" />
    <Compile Include="Internal\Execution\EventPump.cs" />
    <Compile Include="Internal\Execution\EventQueue.cs" />
    <Compile Include="Internal\Execution\ParallelWorkItemDispatcher.cs" />
    <Compile Include="Internal\Execution\QueuingEventListener.cs" />
    <Compile Include="Internal\Execution\SimpleWorkItemDispatcher.cs">
      <SubType>Code</SubType>
    </Compile>
    <Compile Include="Internal\Execution\WorkShift.cs" />
    <Compile Include="ITestAction.cs" />
    <Compile Include="Interfaces\ITestBuilder.cs" />
    <Compile Include="Interfaces\ITestCaseBuilder.cs" />
    <Compile Include="Interfaces\ITestCaseData.cs" />
    <Compile Include="Interfaces\ITestFilter.cs" />
    <Compile Include="Interfaces\ITestListener.cs" />
    <Compile Include="Interfaces\ITestResult.cs" />
    <Compile Include="Interfaces\IXmlNodeBuilder.cs" />
    <Compile Include="Interfaces\ResultState.cs" />
    <Compile Include="Interfaces\RunState.cs" />
    <Compile Include="Interfaces\TestStatus.cs" />
    <Compile Include="Interfaces\XmlNode.cs" />
    <Compile Include="Internal\ActionsHelper.cs" />
    <Compile Include="Internal\Builders\DefaultSuiteBuilder.cs" />
    <Compile Include="Internal\Builders\DefaultTestCaseBuilder.cs" />
    <Compile Include="Internal\Builders\NamespaceTreeBuilder.cs" />
    <Compile Include="Internal\Commands\ApplyChangesToContextCommand.cs" />
    <Compile Include="Internal\Commands\DelegatingTestCommand.cs" />
    <Compile Include="Internal\Commands\MaxTimeCommand.cs" />
    <Compile Include="Internal\Commands\OneTimeSetUpCommand.cs" />
    <Compile Include="Internal\Commands\OneTimeTearDownCommand.cs" />
    <Compile Include="Internal\Commands\RepeatedTestCommand.cs" />
    <Compile Include="Internal\Commands\SetUpTearDownCommand.cs" />
    <Compile Include="Internal\Commands\SetUpTearDownItem.cs" />
    <Compile Include="Internal\Commands\SkipCommand.cs" />
    <Compile Include="Internal\Commands\TestCommand.cs" />
    <Compile Include="Internal\Commands\TestMethodCommand.cs" />
    <Compile Include="Internal\Commands\TheoryResultCommand.cs" />
    <Compile Include="Internal\Execution\CompositeWorkItem.cs" />
    <Compile Include="Internal\Execution\CountdownEvent.cs" />
    <Compile Include="Internal\Execution\IWorkItemDispatcher.cs" />
    <Compile Include="Internal\Execution\SimpleWorkItem.cs" />
    <Compile Include="Internal\Execution\TestWorker.cs" />
    <Compile Include="Internal\Execution\TextCapture.cs" />
    <Compile Include="Internal\Execution\TextMessageWriter.cs" />
    <Compile Include="Internal\Execution\WorkItem.cs" />
    <Compile Include="Internal\Execution\WorkItemQueue.cs" />
    <Compile Include="Internal\Execution\WorkItemState.cs" />
    <Compile Include="Internal\Filters\IdFilter.cs" />
    <Compile Include="Internal\Filters\SimpleCategoryExpression.cs" />
    <Compile Include="Internal\Filters\ValueMatchFilter.cs" />
    <Compile Include="Internal\IApplyToContext.cs" />
    <Compile Include="Internal\IApplyToTest.cs" />
    <Compile Include="AssemblyInfo.cs" />
    <Compile Include="Assert.cs" />
    <Compile Include="AssertionHelper.cs" />
    <Compile Include="Assume.cs" />
    <Compile Include="Attributes\CategoryAttribute.cs" />
    <Compile Include="Attributes\CombinatorialAttribute.cs" />
    <Compile Include="Attributes\CultureAttribute.cs" />
    <Compile Include="Attributes\DataAttribute.cs" />
    <Compile Include="Attributes\DatapointAttribute.cs" />
    <Compile Include="Attributes\DatapointsAttribute.cs" />
    <Compile Include="Attributes\DatapointSourceAttribute.cs" />
    <Compile Include="Attributes\DescriptionAttribute.cs" />
    <Compile Include="Attributes\ExplicitAttribute.cs" />
    <Compile Include="Attributes\IgnoreAttribute.cs" />
    <Compile Include="Attributes\IncludeExcludeAttribute.cs" />
    <Compile Include="Attributes\MaxTimeAttribute.cs" />
    <Compile Include="Attributes\NUnitAttribute.cs" />
    <Compile Include="Attributes\PairwiseAttribute.cs" />
    <Compile Include="Attributes\PlatformAttribute.cs" />
    <Compile Include="Attributes\PropertyAttribute.cs" />
    <Compile Include="Attributes\RandomAttribute.cs" />
    <Compile Include="Attributes\RangeAttribute.cs" />
    <Compile Include="Attributes\RepeatAttribute.cs" />
    <Compile Include="Attributes\SequentialAttribute.cs" />
    <Compile Include="Attributes\SetCultureAttribute.cs" />
    <Compile Include="Attributes\SetUICultureAttribute.cs" />
    <Compile Include="Attributes\SetUpAttribute.cs" />
    <Compile Include="Attributes\TearDownAttribute.cs" />
    <Compile Include="Attributes\TestAttribute.cs" />
    <Compile Include="Attributes\TestCaseAttribute.cs" />
    <Compile Include="Attributes\TestCaseSourceAttribute.cs" />
    <Compile Include="Attributes\TestFixtureAttribute.cs" />
    <Compile Include="Attributes\TestFixtureSetUpAttribute.cs" />
    <Compile Include="Attributes\TestFixtureTearDownAttribute.cs" />
    <Compile Include="Attributes\TheoryAttribute.cs" />
    <Compile Include="Attributes\ValuesAttribute.cs" />
    <Compile Include="Attributes\ValueSourceAttribute.cs" />
    <Compile Include="Constraints\AllItemsConstraint.cs" />
    <Compile Include="Constraints\AndConstraint.cs" />
    <Compile Include="Constraints\AssignableFromConstraint.cs" />
    <Compile Include="Constraints\AssignableToConstraint.cs" />
    <Compile Include="Constraints\AttributeConstraint.cs" />
    <Compile Include="Constraints\AttributeExistsConstraint.cs" />
    <Compile Include="Constraints\BinaryConstraint.cs" />
    <Compile Include="Constraints\BinarySerializableConstraint.cs" />
    <Compile Include="Constraints\CollectionConstraint.cs" />
    <Compile Include="Constraints\CollectionContainsConstraint.cs" />
    <Compile Include="Constraints\CollectionEquivalentConstraint.cs" />
    <Compile Include="Constraints\CollectionItemsEqualConstraint.cs" />
    <Compile Include="Constraints\CollectionOrderedConstraint.cs" />
    <Compile Include="Constraints\CollectionSubsetConstraint.cs" />
    <Compile Include="Constraints\CollectionTally.cs" />
    <Compile Include="Constraints\ComparisonAdapter.cs" />
    <Compile Include="Constraints\ComparisonConstraint.cs" />
    <Compile Include="Constraints\Constraint.cs" />
    <Compile Include="Constraints\ConstraintBuilder.cs" />
    <Compile Include="Constraints\ConstraintExpression.cs" />
    <Compile Include="Constraints\ConstraintFactory.cs" />
    <Compile Include="Constraints\ContainsConstraint.cs" />
    <Compile Include="Constraints\EmptyCollectionConstraint.cs" />
    <Compile Include="Constraints\EmptyConstraint.cs" />
    <Compile Include="Constraints\EmptyDirectoryConstraint.cs" />
    <Compile Include="Constraints\EmptyStringConstraint.cs" />
    <Compile Include="Constraints\EndsWithConstraint.cs" />
    <Compile Include="Constraints\EqualConstraint.cs" />
    <Compile Include="Constraints\EqualityAdapter.cs" />
    <Compile Include="Constraints\ExactTypeConstraint.cs" />
    <Compile Include="Constraints\FalseConstraint.cs" />
    <Compile Include="Constraints\FloatingPointNumerics.cs" />
    <Compile Include="Constraints\GreaterThanConstraint.cs" />
    <Compile Include="Constraints\GreaterThanOrEqualConstraint.cs" />
    <Compile Include="Constraints\InstanceOfTypeConstraint.cs" />
    <Compile Include="Constraints\IResolveConstraint.cs" />
    <Compile Include="Constraints\LessThanConstraint.cs" />
    <Compile Include="Constraints\LessThanOrEqualConstraint.cs" />
    <Compile Include="Constraints\MessageWriter.cs" />
    <Compile Include="Constraints\MsgUtils.cs" />
    <Compile Include="Constraints\NaNConstraint.cs" />
    <Compile Include="Constraints\NoItemConstraint.cs" />
    <Compile Include="Constraints\NotConstraint.cs" />
    <Compile Include="Constraints\NullConstraint.cs" />
    <Compile Include="Constraints\Numerics.cs" />
    <Compile Include="Constraints\NUnitComparer.cs" />
    <Compile Include="Constraints\NUnitEqualityComparer.cs" />
    <Compile Include="Constraints\Operators\AndOperator.cs" />
    <Compile Include="Constraints\Operators\AttributeOperator.cs" />
    <Compile Include="Constraints\Operators\BinaryOperator.cs" />
    <Compile Include="Constraints\Operators\CollectionOperator.cs" />
    <Compile Include="Constraints\Operators\ConstraintOperator.cs" />
    <Compile Include="Constraints\Operators\NotOperator.cs" />
    <Compile Include="Constraints\Operators\OrOperator.cs" />
    <Compile Include="Constraints\Operators\PrefixOperator.cs" />
    <Compile Include="Constraints\Operators\PropOperator.cs" />
    <Compile Include="Constraints\Operators\SelfResolvingOperator.cs" />
    <Compile Include="Constraints\Operators\ThrowsOperator.cs" />
    <Compile Include="Constraints\Operators\WithOperator.cs" />
    <Compile Include="Constraints\OrConstraint.cs" />
    <Compile Include="Constraints\PathConstraint.cs" />
    <Compile Include="Constraints\PredicateConstraint.cs" />
    <Compile Include="Constraints\PrefixConstraint.cs" />
    <Compile Include="Constraints\PropertyConstraint.cs" />
    <Compile Include="Constraints\PropertyExistsConstraint.cs" />
    <Compile Include="Constraints\RangeConstraint.cs" />
    <Compile Include="Constraints\RegexConstraint.cs" />
    <Compile Include="Constraints\ResolvableConstraintExpression.cs" />
    <Compile Include="Constraints\SameAsConstraint.cs" />
    <Compile Include="Constraints\SamePathConstraint.cs" />
    <Compile Include="Constraints\SamePathOrUnderConstraint.cs" />
    <Compile Include="Constraints\SomeItemsConstraint.cs" />
    <Compile Include="Constraints\StartsWithConstraint.cs" />
    <Compile Include="Constraints\StringConstraint.cs" />
    <Compile Include="Constraints\SubstringConstraint.cs" />
    <Compile Include="Constraints\ThrowsConstraint.cs" />
    <Compile Include="Constraints\ThrowsNothingConstraint.cs" />
    <Compile Include="Constraints\Tolerance.cs" />
    <Compile Include="Constraints\ToleranceMode.cs" />
    <Compile Include="Constraints\TrueConstraint.cs" />
    <Compile Include="Constraints\TypeConstraint.cs" />
    <Compile Include="Constraints\UniqueItemsConstraint.cs" />
    <Compile Include="Constraints\XmlSerializableConstraint.cs" />
    <Compile Include="Contains.cs" />
    <Compile Include="Env.cs" />
    <Compile Include="Exceptions\AssertionException.cs" />
    <Compile Include="Exceptions\IgnoreException.cs" />
    <Compile Include="Exceptions\InconclusiveException.cs" />
    <Compile Include="Exceptions\SuccessException.cs" />
    <Compile Include="GlobalSettings.cs" />
    <Compile Include="Has.cs" />
    <Compile Include="Internal\Builders\CombinatorialStrategy.cs" />
    <Compile Include="Internal\Builders\DatapointProvider.cs" />
    <Compile Include="Internal\Builders\NUnitTestCaseBuilder.cs" />
    <Compile Include="Internal\Builders\NUnitTestFixtureBuilder.cs" />
    <Compile Include="Internal\Builders\PairwiseStrategy.cs" />
    <Compile Include="Internal\Builders\ParameterDataProvider.cs" />
    <Compile Include="Internal\Builders\ProviderCache.cs" />
    <Compile Include="Internal\Builders\SequentialStrategy.cs" />
    <Compile Include="Internal\Commands\CommandStage.cs" />
    <Compile Include="Internal\CultureDetector.cs" />
    <Compile Include="Internal\ExceptionHelper.cs" />
    <Compile Include="Internal\Filters\AndFilter.cs" />
    <Compile Include="Internal\Filters\CategoryExpression.cs" />
    <Compile Include="Internal\Filters\CategoryFilter.cs" />
    <Compile Include="Internal\Filters\NotFilter.cs" />
    <Compile Include="Internal\Filters\OrFilter.cs" />
    <Compile Include="Internal\Filters\SimpleNameFilter.cs" />
    <Compile Include="Internal\InvalidTestFixtureException.cs" />
    <Compile Include="Internal\MethodHelper.cs" />
    <Compile Include="Internal\NUnitException.cs" />
    <Compile Include="Internal\OSPlatform.cs" />
    <Compile Include="Internal\ParameterSet.cs" />
    <Compile Include="Internal\PlatformHelper.cs" />
    <Compile Include="Internal\PropertyBag.cs" />
    <Compile Include="Internal\PropertyNames.cs" />
    <Compile Include="Internal\RandomGenerator.cs" />
    <Compile Include="Internal\Randomizer.cs" />
    <Compile Include="Internal\Reflect.cs" />
    <Compile Include="Internal\Results\TestCaseResult.cs" />
    <Compile Include="Internal\Results\TestResult.cs" />
    <Compile Include="Internal\Results\TestSuiteResult.cs" />
    <Compile Include="Internal\RuntimeFramework.cs" />
    <Compile Include="Internal\StackFilter.cs" />
    <Compile Include="Internal\StringUtil.cs" />
    <Compile Include="Internal\TestExecutionContext.cs" />
    <Compile Include="Internal\TestFilter.cs" />
    <Compile Include="Internal\TestListener.cs" />
    <Compile Include="Internal\TestProgressReporter.cs" />
    <Compile Include="Internal\Tests\ParameterizedFixtureSuite.cs" />
    <Compile Include="Internal\Tests\ParameterizedMethodSuite.cs" />
    <Compile Include="Internal\Tests\SetUpFixture.cs" />
    <Compile Include="Internal\Tests\Test.cs" />
    <Compile Include="Internal\Tests\TestAssembly.cs" />
    <Compile Include="Internal\Tests\TestFixture.cs" />
    <Compile Include="Internal\Tests\TestMethod.cs" />
    <Compile Include="Internal\Tests\TestSuite.cs" />
    <Compile Include="Internal\ThreadUtility.cs" />
    <Compile Include="Internal\TypeHelper.cs" />
    <Compile Include="Is.cs" />
    <Compile Include="Iz.cs" />
    <Compile Include="ListMapper.cs" />
    <Compile Include="MessageMatch.cs" />
    <Compile Include="Runner\ColorConsole.cs" />
    <Compile Include="Runner\ColorStyle.cs" />
    <Compile Include="Runner\CommandLineOptions.cs" />
    <Compile Include="Runner\DebugWriter.cs" />
    <Compile Include="Runner\ExtendedTextWriter.cs" />
    <Compile Include="Runner\OutputManager.cs" />
    <Compile Include="Runner\OutputWriters\NUnit2XmlOutputWriter.cs" />
    <Compile Include="Runner\OutputWriters\NUnit3XmlOutputWriter.cs" />
    <Compile Include="Runner\OutputWriters\OutputWriter.cs" />
    <Compile Include="Runner\OutputWriters\TestCaseOutputWriter.cs" />
    <Compile Include="Runner\ResultReporter.cs" />
    <Compile Include="Runner\ResultSummary.cs" />
    <Compile Include="Runner\TcpWriter.cs" />
    <Compile Include="Runner\TeamCityEventListener.cs" />
    <Compile Include="Runner\TextUI.cs" />
    <Compile Include="SpecialValue.cs" />
    <Compile Include="StringAssert.cs" />
    <Compile Include="TestCaseData.cs" />
    <Compile Include="TestContext.cs" />
    <Compile Include="Throws.cs" />
    <Compile Include="Constraints\ExactCountConstraint.cs" />
    <Compile Include="Constraints\Operators\ExactCountOperator.cs" />
    <Compile Include="Constraints\ExceptionTypeConstraint.cs" />
  </ItemGroup>
  <ItemGroup>
    <None Include="nunit.snk" />
  </ItemGroup>
  <ItemGroup>
    <Folder Include="Properties\" />
  </ItemGroup>
  <ItemGroup>
    <Content Include="Attributes\AttributeHierarchy.txt" />
  </ItemGroup>
  <Import Project="$(MSBuildBinPath)\Microsoft.CSharp.targets" />
  <!-- To modify your build process, add your task inside one of the targets below and uncomment it. 
       Other similar extension points exist, see Microsoft.Common.targets.
  <Target Name="BeforeBuild">
  </Target>
  <Target Name="AfterBuild">
  </Target>
  -->
</Project><|MERGE_RESOLUTION|>--- conflicted
+++ resolved
@@ -105,11 +105,8 @@
     <Compile Include="Attributes\TestCaseBuilderAttribute.cs" />
     <Compile Include="Attributes\TestOfAttribute.cs" />
     <Compile Include="Attributes\TimeoutAttribute.cs" />
-<<<<<<< HEAD
+    <Compile Include="CollectionAssert.cs" />
     <Compile Include="Compatibility\AttributeHelper.cs" />
-=======
-    <Compile Include="CollectionAssert.cs" />
->>>>>>> 54ec3015
     <Compile Include="Compatibility\Stopwatch.cs" />
     <Compile Include="Constraints\ConstraintResult.cs" />
     <Compile Include="Constraints\DelayedConstraint.cs" />
